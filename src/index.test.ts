import { before, describe, test } from "node:test";
import {
  getKeypairFromEnvironment,
  getKeypairFromFile,
  addKeypairToEnvFile,
  getCustomErrorMessage,
  airdropIfRequired,
  getExplorerLink,
  confirmTransaction,
  makeKeypairs,
  getLogs,
} from "./index";
import {
  Connection,
  Keypair,
  LAMPORTS_PER_SOL,
  SystemProgram,
  Transaction,
} from "@solana/web3.js";
import assert from "node:assert/strict";
import base58 from "bs58";
// See https://m.media-amazon.com/images/I/51TJeGHxyTL._SY445_SX342_.jpg
import { exec as execNoPromises } from "child_process";
import { promisify } from "util";
import { writeFile, unlink as deleteFile } from "node:fs/promises";
import dotenv from "dotenv";

const exec = promisify(execNoPromises);

const LOCALHOST = "http://127.0.0.1:8899";

const log = console.log;

const TEMP_DIR = "src/temp";

describe(`getCustomErrorMessage`, () => {
  test(`we turn error messages with hex codes into error messages for the program`, () => {
    // This example set of error is from the token program
    // https://github.com/solana-labs/solana-program-library/blob/master/token/program/src/error.rs
    const programErrors = [
      "Lamport balance below rent-exempt threshold",
      "Insufficient funds",
      "Invalid Mint",
      "Account not associated with this Mint",
      "Owner does not match",
      "Fixed supply",
      "Already in use",
      "Invalid number of provided signers",
      "Invalid number of required signers",
      "State is unititialized",
      "Instruction does not support native tokens",
      "Non-native account can only be closed if its balance is zero",
      "Invalid instruction",
      "State is invalid for requested operation",
      "Operation overflowed",
      "Account does not support specified authority type",
      "This token mint cannot freeze accounts",
      "Account is frozen",
      "The provided decimals value different from the Mint decimals",
      "Instruction does not support non-native tokens",
    ];
    const errorMessage = getCustomErrorMessage(
      programErrors,
      "failed to send transaction: Transaction simulation failed: Error processing Instruction 0: custom program error: 0x10",
    );
    assert.equal(errorMessage, "This token mint cannot freeze accounts");
  });
});

describe("getKeypairFromFile", () => {
  let TEST_FILE_NAME = `${TEMP_DIR}/test-keyfile-do-not-use.json`;
  let MISSING_FILE_NAME = "THIS FILE DOES NOT EXIST";
  let CORRUPT_TEST_FILE_NAME = `${TEMP_DIR}/corrupt-keyfile-do-not-use.json`;
  before(async () => {
    const { stdout } = await exec(
      `solana-keygen new --force --no-bip39-passphrase -o ${TEST_FILE_NAME}`,
    );
    assert(stdout.includes("Wrote new keypair"));

    await writeFile(CORRUPT_TEST_FILE_NAME, "I AM CORRUPT");
  });

  test("getting a keypair from a file", async () => {
    await getKeypairFromFile(TEST_FILE_NAME);
  });

  test("throws a nice error if the file is missing", async () => {
    assert.rejects(async () => await getKeypairFromFile(MISSING_FILE_NAME), {
      message: `Could not read keypair from file at '${MISSING_FILE_NAME}'`,
    });
  });

  test("throws a nice error if the file is corrupt", async () => {
    assert.rejects(() => getKeypairFromFile(CORRUPT_TEST_FILE_NAME), {
      message: `Invalid secret key file at '${CORRUPT_TEST_FILE_NAME}'!`,
    });
  });
});

describe("getKeypairFromEnvironment", () => {
  let TEST_ENV_VAR_ARRAY_OF_NUMBERS = "TEST_ENV_VAR_ARRAY_OF_NUMBERS";
  let TEST_ENV_VAR_BASE58 = "TEST_ENV_VAR_BASE58";
  let TEST_ENV_VAR_WITH_BAD_VALUE = "TEST_ENV_VAR_WITH_BAD_VALUE";

  before(async () => {
    const randomKeypair = Keypair.generate();

    process.env[TEST_ENV_VAR_ARRAY_OF_NUMBERS] = JSON.stringify(
      Object.values(randomKeypair.secretKey),
    );

    process.env[TEST_ENV_VAR_BASE58] = base58.encode(randomKeypair.secretKey);

    process.env[TEST_ENV_VAR_WITH_BAD_VALUE] =
      "this isn't a valid value for a secret key";
  });

  test("getting a keypair from an environment variable (array of numbers format)", async () => {
    await getKeypairFromEnvironment(TEST_ENV_VAR_ARRAY_OF_NUMBERS);
  });

  test("getting a keypair from an environment variable (base58 format)", async () => {
    await getKeypairFromEnvironment(TEST_ENV_VAR_BASE58);
  });

  test("throws a nice error if the env var doesn't exist", () => {
    assert.throws(() => getKeypairFromEnvironment("MISSING_ENV_VAR"), {
      message: `Please set 'MISSING_ENV_VAR' in environment.`,
    });
  });

  test("throws a nice error if the value of the env var isn't valid", () => {
    assert.throws(
      () => getKeypairFromEnvironment("TEST_ENV_VAR_WITH_BAD_VALUE"),
      {
        message: `Invalid secret key in environment variable 'TEST_ENV_VAR_WITH_BAD_VALUE'!`,
      },
    );
  });
});

describe("addKeypairToEnvFile", () => {
  let TEST_ENV_VAR_ARRAY_OF_NUMBERS = "TEST_ENV_VAR_ARRAY_OF_NUMBERS";
  let testKeypair: Keypair;

  before(async () => {
    testKeypair = Keypair.generate();

    process.env[TEST_ENV_VAR_ARRAY_OF_NUMBERS] = JSON.stringify(
      Object.values(testKeypair.secretKey),
    );
  });

  test("generates new keypair and writes to env if variable doesn't exist", async () => {
    await addKeypairToEnvFile(testKeypair, "TEMP_KEYPAIR");

    // Now reload the environment and check it matches our test keypair
    dotenv.config();

    // Get the secret from the .env file
    const secretKeyString = process.env["TEMP_KEYPAIR"];

    if (!secretKeyString) {
      throw new Error("TEMP_KEYPAIR not found in environment");
    }
    const decodedSecretKey = Uint8Array.from(JSON.parse(secretKeyString));
    const envKeypair = Keypair.fromSecretKey(decodedSecretKey);

    assert.ok(envKeypair.secretKey);

    deleteFile(".env");
  });

  test("throws a nice error if the env var already exists", async () => {
    assert.rejects(
      async () =>
        addKeypairToEnvFile(testKeypair, TEST_ENV_VAR_ARRAY_OF_NUMBERS),
      {
        message: `'TEST_ENV_VAR_ARRAY_OF_NUMBERS' already exists in env file.`,
      },
    );
  });
});

describe("airdropIfRequired", () => {
  test("Checking the balance after airdropIfRequired", async () => {
    const keypair = Keypair.generate();
    const connection = new Connection(LOCALHOST);
    const originalBalance = await connection.getBalance(keypair.publicKey);
    assert.equal(originalBalance, 0);
    const lamportsToAirdrop = 1 * LAMPORTS_PER_SOL;

    const newBalance = await airdropIfRequired(
      connection,
      keypair.publicKey,
      lamportsToAirdrop,
      1 * LAMPORTS_PER_SOL,
    );

    assert.equal(newBalance, lamportsToAirdrop);

    const recipient = Keypair.generate();

    // Spend our SOL now to ensure we can use the airdrop immediately
    await connection.sendTransaction(
      new Transaction().add(
        SystemProgram.transfer({
          fromPubkey: keypair.publicKey,
          toPubkey: recipient.publicKey,
          lamports: 500_000_000,
        }),
      ),
      [keypair],
    );
  });

  test("doesn't request unnecessary airdrops", async () => {
    const keypair = Keypair.generate();
    const connection = new Connection(LOCALHOST);
    const originalBalance = await connection.getBalance(keypair.publicKey);
    assert.equal(originalBalance, 0);
    const lamportsToAirdrop = 1 * LAMPORTS_PER_SOL;

    await airdropIfRequired(
      connection,
      keypair.publicKey,
      lamportsToAirdrop,
      500_000,
    );
    const finalBalance = await airdropIfRequired(
      connection,
      keypair.publicKey,
      lamportsToAirdrop,
      1 * LAMPORTS_PER_SOL,
    );
    // Check second airdrop didn't happen (since we only had 1 sol)
    assert.equal(finalBalance, 1 * lamportsToAirdrop);
  });

  test("airdropIfRequired does airdrop when necessary", async () => {
    const keypair = Keypair.generate();
    const connection = new Connection(LOCALHOST);
    const originalBalance = await connection.getBalance(keypair.publicKey);
    assert.equal(originalBalance, 0);
    // Get 999_999_999 lamports if we have less than 500_000 lamports
    const lamportsToAirdrop = 1 * LAMPORTS_PER_SOL - 1;
    await airdropIfRequired(
      connection,
      keypair.publicKey,
      lamportsToAirdrop,
      500_000,
    );
    // We only have 999_999_999 lamports, so we should need another airdrop
    const finalBalance = await airdropIfRequired(
      connection,
      keypair.publicKey,
      1 * LAMPORTS_PER_SOL,
      1 * LAMPORTS_PER_SOL,
    );
    // Check second airdrop happened
    assert.equal(finalBalance, 2 * LAMPORTS_PER_SOL - 1);
  });
});

describe("getExplorerLink", () => {
  test("getExplorerLink works for a block on mainnet", () => {
    const link = getExplorerLink("block", "242233124", "mainnet-beta");
    assert.equal(link, "https://explorer.solana.com/block/242233124");
  });

  test("getExplorerLink works for an address on mainnet", () => {
    const link = getExplorerLink(
      "address",
      "dDCQNnDmNbFVi8cQhKAgXhyhXeJ625tvwsunRyRc7c8",
      "mainnet-beta",
    );
    assert.equal(
      link,
      "https://explorer.solana.com/address/dDCQNnDmNbFVi8cQhKAgXhyhXeJ625tvwsunRyRc7c8",
    );
  });

  test("getExplorerLink works for an address on devnet", () => {
    const link = getExplorerLink(
      "address",
      "dDCQNnDmNbFVi8cQhKAgXhyhXeJ625tvwsunRyRc7c8",
      "devnet",
    );
    assert.equal(
      link,
      "https://explorer.solana.com/address/dDCQNnDmNbFVi8cQhKAgXhyhXeJ625tvwsunRyRc7c8?cluster=devnet",
    );
  });

  test("getExplorerLink works for a transaction on mainnet", () => {
    const link = getExplorerLink(
      "transaction",
      "4nzNU7YxPtPsVzeg16oaZvLz4jMPtbAzavDfEFmemHNv93iYXKKYAaqBJzFCwEVxiULqTYYrbjPwQnA1d9ZCTELg",
      "mainnet-beta",
    );
    assert.equal(
      link,
      "https://explorer.solana.com/tx/4nzNU7YxPtPsVzeg16oaZvLz4jMPtbAzavDfEFmemHNv93iYXKKYAaqBJzFCwEVxiULqTYYrbjPwQnA1d9ZCTELg",
    );
  });

  test("getExplorerLink works for a block on mainnet", () => {
    const link = getExplorerLink("block", "241889720", "mainnet-beta");
    assert.equal(link, "https://explorer.solana.com/block/241889720");
  });
});

<<<<<<< HEAD
describe("confirmTransaction", () => {
=======
describe("makeKeypairs", () => {
  test("makeKeypairs makes exactly the amount of keypairs requested", () => {
    // We could test more, but keypair generation takes time and slows down tests
    const KEYPAIRS_TO_MAKE = 3;
    const keypairs = makeKeypairs(KEYPAIRS_TO_MAKE);
    assert.equal(keypairs.length, KEYPAIRS_TO_MAKE);
    assert.ok(keypairs[KEYPAIRS_TO_MAKE - 1].secretKey);
  });
});

describe.only("confirmTransaction", () => {
>>>>>>> 3a092b59
  test("confirmTransaction works for a successful transaction", async () => {
    const connection = new Connection(LOCALHOST);
    const [sender, recipient] = [Keypair.generate(), Keypair.generate()];
    const lamportsToAirdrop = 2 * LAMPORTS_PER_SOL;
    await airdropIfRequired(
      connection,
      sender.publicKey,
      lamportsToAirdrop,
      1 * LAMPORTS_PER_SOL,
    );

    const transaction = await connection.sendTransaction(
      new Transaction().add(
        SystemProgram.transfer({
          fromPubkey: sender.publicKey,
          toPubkey: recipient.publicKey,
          lamports: 1_000_000,
        }),
      ),
      [sender],
    );

    await confirmTransaction(connection, transaction);
  });
});

describe("makeKeypairs", () => {
  test("makeKeypairs() creates the correct number of keypairs", () => {
    const keypairs = makeKeypairs(3);
    assert.equal(keypairs.length, 3);
  });
});

describe(`getLogs`, () => {
  test(`getLogs works`, async () => {
    const connection = new Connection(LOCALHOST);
    const [sender, recipient] = [Keypair.generate(), Keypair.generate()];
    const lamportsToAirdrop = 2 * LAMPORTS_PER_SOL;
    await airdropIfRequired(
      connection,
      sender.publicKey,
      lamportsToAirdrop,
      1 * LAMPORTS_PER_SOL,
    );

    const transaction = await connection.sendTransaction(
      new Transaction().add(
        SystemProgram.transfer({
          fromPubkey: sender.publicKey,
          toPubkey: recipient.publicKey,
          lamports: 1_000_000,
        }),
      ),
      [sender],
    );

    const logs = await getLogs(connection, transaction);
    assert.deepEqual(logs, [
      "Program 11111111111111111111111111111111 invoke [1]",
      "Program 11111111111111111111111111111111 success",
    ]);
  });
});<|MERGE_RESOLUTION|>--- conflicted
+++ resolved
@@ -310,9 +310,6 @@
   });
 });
 
-<<<<<<< HEAD
-describe("confirmTransaction", () => {
-=======
 describe("makeKeypairs", () => {
   test("makeKeypairs makes exactly the amount of keypairs requested", () => {
     // We could test more, but keypair generation takes time and slows down tests
@@ -323,8 +320,17 @@
   });
 });
 
-describe.only("confirmTransaction", () => {
->>>>>>> 3a092b59
+describe("makeKeypairs", () => {
+  test("makeKeypairs makes exactly the amount of keypairs requested", () => {
+    // We could test more, but keypair generation takes time and slows down tests
+    const KEYPAIRS_TO_MAKE = 3;
+    const keypairs = makeKeypairs(KEYPAIRS_TO_MAKE);
+    assert.equal(keypairs.length, KEYPAIRS_TO_MAKE);
+    assert.ok(keypairs[KEYPAIRS_TO_MAKE - 1].secretKey);
+  });
+});
+
+describe("confirmTransaction", () => {
   test("confirmTransaction works for a successful transaction", async () => {
     const connection = new Connection(LOCALHOST);
     const [sender, recipient] = [Keypair.generate(), Keypair.generate()];
